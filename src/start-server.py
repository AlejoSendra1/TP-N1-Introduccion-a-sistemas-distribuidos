--- conflicted
+++ resolved
@@ -5,13 +5,9 @@
 import signal
 import random
 import threading
-<<<<<<< HEAD
 import queue
-from typing import Tuple, Optional
-=======
 import time
 from typing import Tuple, Optional, Dict
->>>>>>> 17bdc875
 from lib import RDTPacket, PacketType, Protocol, create_receiver, wait_for_init_packet
 from lib.factory import create_sender
 
@@ -735,7 +731,6 @@
                 elif isinstance(request, ConcurrentTransferRequest):
                     logger.info(f"Transfer request from {request.source_address}: {request.filename}")
                 
-<<<<<<< HEAD
                     # CURRENT LOGIC (UPLOAD ONLY):
                     # simple policy: accept all transfers
 
@@ -744,24 +739,11 @@
                     thread_writer = threading.Thread(target=write_file, args=(bytes_received, f"{filepath}"))
                     thread_writer.start()
 
-                    result = request.accept(bytes_received)
-=======
-                    # starts a background thread and returns immediately
-                    result = request.accept()
->>>>>>> 17bdc875
-                    
+                    result = request.accept(bytes_received)     
                     if result:
                         success, _ = result
                         if success:
-<<<<<<< HEAD
-                            # TODO: remove this line when using queue
-                            with open(filepath, 'wb') as f:
-                                f.write(file_data)
-                            thread_writer.join()
-                            logger.info(f"File saved: {filepath}")
-=======
                             logger.info(f"Transfer accepted and started in background thread")
->>>>>>> 17bdc875
                         else:
                             logger.error("Transfer failed to start")
                     else:
