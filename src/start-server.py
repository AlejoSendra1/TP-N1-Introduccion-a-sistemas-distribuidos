--- conflicted
+++ resolved
@@ -3,13 +3,6 @@
 import os
 import logging
 import signal
-<<<<<<< HEAD
-import sys
-from lib import RDTServer
-from lib.factory import create_sender
-from lib.session import DownloadRequest, TransferRequest
-from lib.base import Protocol
-=======
 import random
 from typing import Tuple, Optional
 from lib import RDTPacket, PacketType, Protocol, create_receiver, wait_for_init_packet
@@ -208,7 +201,6 @@
             return TransferRequest(self.sock, self.logger, packet, addr)
         return None
 
->>>>>>> a1ded2b9
 
 class GracefulKiller:
     """Handles graceful shutdown on SIGINT and SIGTERM"""
@@ -222,6 +214,131 @@
         self.logger.info(f"Received signal {signum}, initiating graceful shutdown...")
         self.kill_now = True
 
+class DownloadRequest:
+    """
+    Represents an incoming download request
+    Provides simple interface for server to accept/reject and send files
+    
+    Similar to TransferRequest but for download - server acts as sender
+
+        TODO: DOWNLOAD IMPLEMENTATION
+    create similar DownloadRequest class:
+    class DownloadRequest:
+        def __init__(self, sock, logger, init_packet, client_addr):
+            # Similar to TransferRequest but for download
+        
+        def accept(self, filepath: str) -> bool:
+            # 1) perform handshake (INIT -> ACCEPT)
+            # 2) create sender using factory.create_sender()
+            # 3) send file using sender.send_file(filepath, filename)
+            # 4) handle FIN/FIN-ACK
+            # 5) return success/failure
+    """
+    
+    def __init__(self, sock: socket.socket, logger, init_packet: RDTPacket, client_addr: Tuple[str, int]):
+        self.sock = sock
+        self.logger = logger
+        self.init_packet = init_packet
+        self.client_addr = client_addr
+        self.session = Session(sock, logger)
+        self._session_id = None  # cache session ID after handshake
+        
+    @property
+    def filename(self) -> str:
+        """The filename requested by the client"""
+        return self.init_packet.filename
+        
+    @property
+    def protocol(self) -> Protocol:
+        """The protocol requested by the client"""
+        return self.init_packet.protocol
+        
+    @property
+    def source_address(self) -> Tuple[str, int]:
+        """The client's address"""
+        return self.client_addr
+        
+    def accept(self, filepath: str) -> bool:
+        """
+        Do the handshake and set up for receiving incoming bytes
+        
+        Args:
+            filepath: Local path to the file to send
+        
+        Returns:
+            True if file was sent successfully, False otherwise
+        """
+        if self.session.accept_transfer(self.init_packet, self.client_addr):
+            self._session_id = self.session.session_id  # cache for future use
+            self.session.send_file(filepath)
+            return True
+        return False
+        
+    
+    def get_session_id(self) -> Optional[str]:
+        """
+        Get the session ID after acceptance
+        Useful for future concurrent server implementations
+        
+        Returns:
+            Session ID or None if not yet accepted
+        """
+        return self._session_id
+        
+    def reject(self, reason: str = "Download request rejected"):
+        """
+        Reject the download request
+        
+        Args:
+            reason: Reason for rejection to send to client
+        """
+        try:
+            self.session.reject_download_request(self.client_addr, reason)
+            self.logger.info(f"Rejected download request from {self.client_addr}: {reason}")
+        except Exception as e:
+            self.logger.error(f"Error rejecting download request: {e}")
+    
+    def get_file_info(self, filepath: str) -> Optional[Tuple[str, int]]:
+        """
+        Get file information for the requested file
+        
+        Args:
+            filepath: Path to the file
+            
+        Returns:
+            Tuple of (filename, file_size) or None if file doesn't exist
+        """
+        try:
+            if not self.file_exists(filepath):
+                return None
+            
+            filename = os.path.basename(filepath)
+            file_size = os.path.getsize(filepath)
+            return filename, file_size
+        except Exception as e:
+            self.logger.error(f"Error getting file info for {filepath}: {e}")
+            return None
+
+    @staticmethod
+    def extract_session_id(packet_data: bytes) -> Optional[str]:
+        """
+        Extract session ID from raw packet data without full parsing
+        Useful for future concurrent server implementations to route packets
+        
+        Args:
+            packet_data: Raw packet bytes
+            
+        Returns:
+            Session ID or None if packet doesn't contain one
+        """
+        try:
+            # Quick extraction without full validation
+            # Session ID is at a fixed offset in the packet structure
+            packet = RDTPacket.from_bytes(packet_data)
+            return packet.session_id
+        except Exception:
+            return None
+
 def setup_logging(verbose, quiet):
     log_format = '%(asctime)s - %(levelname)s - %(message)s'
     
@@ -319,7 +436,6 @@
 
                     # handle upload request (current logic)
                 
-<<<<<<< HEAD
                     # CURRENT LOGIC (UPLOAD ONLY):
                     # simple policy: accept all transfers
                     result = request.accept()
@@ -334,37 +450,6 @@
                             logger.info(f"File saved: {filepath}")
                         else:
                             logger.error("Transfer failed")
-=======
-                if result:
-                    success, file_data = result
-                    if success:
-                        # save the file
-                        try:
-                            # ensure storage directory exists
-                            os.makedirs(args.storage, exist_ok=True)
-                            
-                            # debug information
-                            logger.debug(f"Storage dir: '{args.storage}'")
-                            logger.debug(f"Request filename: '{request.filename}'")
-                            
-                            # ensure filename is not empty
-                            if not request.filename or request.filename.strip() == '':
-                                logger.error("Empty filename received")
-                                continue
-                                
-                            # sanitize filename (remove path separators)
-                            safe_filename = os.path.basename(request.filename.strip())
-                            filepath = os.path.join(args.storage, safe_filename)
-                            
-                            logger.debug(f"Final filepath: '{filepath}'")
-                            
-                            with open(filepath, 'wb') as f:
-                                f.write(file_data)
-                            logger.info(f"File saved: {filepath}")
-                        except Exception as e:
-                            logger.error(f"Failed to save file: {e}")
-                            logger.error(f"Storage: '{args.storage}', Filename: '{request.filename}'")
->>>>>>> a1ded2b9
                     else:
                         logger.error("Handshake failed")
     
