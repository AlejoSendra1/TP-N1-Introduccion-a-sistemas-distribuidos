--- conflicted
+++ resolved
@@ -324,16 +324,11 @@
                         return True, self.received_data
                     # Signal end of transmission even on error
                     data_queue.put(None)
-<<<<<<< HEAD
-                    return False, b""
-
-=======
                     return False, b''
                 elif packet.packet_type == PacketType.ERROR:
                     self.logger.error(f"Error during reception: {packet.data}")
                     raise ValueError(f"Error during reception: {packet.data}")
-                
->>>>>>> 81bb164e
+
                 # process regular DATA packet
                 complete = self._process_packet(
                     packet, packet_addr, data_queue
@@ -552,18 +547,15 @@
                         )
                         self.socket.settimeout(original_timeout)
                         return True
-<<<<<<< HEAD
-
-            except timeout:
-                self.logger.debug("Timeout waiting for ACCEPT, retrying...")
-=======
                 elif accept_packet.packet_type == PacketType.ERROR:
                     self.logger.error(f"Error during handshake: {accept_packet.data}")
                     return False
-                    
+
             except timeout as e:
                 self.logger.debug(f"Timeout waiting for ACCEPT, retrying...")
->>>>>>> 81bb164e
+
+            except timeout:
+                self.logger.debug("Timeout waiting for ACCEPT, retrying...")
             except Exception as e:
                 self.logger.error(f"Error during handshake: {e}")
                 self.socket.settimeout(original_timeout)
