"""
Stop & Wait RDT Protocol Implementation
Simple reliable data transfer with alternating sequence numbers
"""

import socket
from typing import List, Tuple
from .base import (
    AbstractSender, AbstractReceiver, RDTPacket, PacketType, Protocol,
    MAX_RETRIES, ACK_BUFFER_SIZE, SW_DATA_BUFFER_SIZE, 
    SW_PACKET_SIZE, SW_TIMEOUT, HANDSHAKE_TIMEOUT, FIN_TIMEOUT, is_shutdown_requested
)


class RDTSender(AbstractSender):
    """RDT sender implementation with Stop & Wait protocol"""
    
    def __init__(self, socket: socket.socket, dest_addr: Tuple[str, int], logger):
        super().__init__(socket, dest_addr, logger)
        self.seq_num = 0
        self.session_id = None
        self.socket.settimeout(SW_TIMEOUT)
    
    def _prepare_packets(self, filepath: str) -> List[RDTPacket]:
        """Prepare DATA packets from file using SW_PACKET_SIZE for Stop & Wait"""
        packets = []
        
        with open(filepath, 'rb') as file:
            chunk_index = 0
            
            while True:
                chunk = file.read(SW_PACKET_SIZE)
                if not chunk:
                    break
                
                packet = RDTPacket(
                    seq_num=chunk_index,
                    packet_type=PacketType.DATA,
                    data=chunk
                )
                packets.append(packet)
                chunk_index += 1
        
        self.logger.debug(f"se van a mandar {len(packets)} packets")#
        return packets
    
    def _send_packets(self, packets: List[RDTPacket]) -> bool:
        """Send packets using Stop & Wait protocol"""
<<<<<<< HEAD
=======
        # perform handshake first (INIT)
        file_size = sum(len(p.data) for p in packets if p.data)
        self.logger.debug(f"Calculated file_size: {file_size} from {len(packets)} packets")
        if not self._perform_handshake(self.filename, file_size):
            return False
>>>>>>> a1ded2b9
            
        for i, packet in enumerate(packets):
            # check for shutdown request
            if is_shutdown_requested():
                self.logger.info("Upload cancelled due to shutdown request")
                return False
            
            # update sequence number (alternating 0, 1)
            packet.seq_num = self.seq_num
            packet.session_id = self.session_id  # add session ID to all packets
            packet.calculate_checksum()  # recalculate after changes
            
            
            if self._send_packet_reliable(packet):
                self.logger.debug(f"Packet {self.seq_num} sent successfully")
                self.seq_num = 1 - self.seq_num  # alternate between 0 and 1
            else:
                self.logger.error(f"Failed to send packet {self.seq_num}")
                return False
        
        # send FIN to close session
        if self._send_fin():
            self.logger.info("Session closed successfully")
            return True
        else:
            self.logger.error("Failed to close session")
            return False
    
    def _send_fin(self) -> bool:
        """Send FIN packet to close session"""
        self.logger.debug(f'id de la sesion {self.session_id}')
        if not self.session_id:
            self.logger.warning("No session ID for FIN packet")
            return True  # no session to close
            
        fin_packet = RDTPacket(
            packet_type=PacketType.FIN,
            session_id=self.session_id
        )
        
        # longer timeout for FIN handshake
        original_timeout = self.socket.gettimeout()
        self.socket.settimeout(FIN_TIMEOUT)
        
        for attempt in range(MAX_RETRIES):
            if is_shutdown_requested():
                self.socket.settimeout(original_timeout)
                return False
                
            try:
                self.socket.sendto(fin_packet.to_bytes(), self.dest_addr)
                self.logger.debug(f"Sent FIN packet (attempt {attempt + 1})")
                
                # wait for FIN ACK
                ack_data, addr = self.socket.recvfrom(ACK_BUFFER_SIZE)
                ack_packet = RDTPacket.from_bytes(ack_data)
                
                if (ack_packet.packet_type == PacketType.ACK and 
                    ack_packet.session_id == self.session_id):
                    self.logger.debug("Received FIN ACK")
                    self.socket.settimeout(original_timeout)
                    return True
                else:
                    self.logger.debug(f"Invalid FIN ACK, retrying...")
                    
            except socket.timeout as e:
                self.logger.debug(f"Timeout waiting for FIN ACK, retrying...")
            except Exception as e:
                self.logger.error(f"Error sending FIN: {e}")
                self.socket.settimeout(original_timeout)
                return False
        
        self.logger.error("Failed to close session with FIN")
        self.socket.settimeout(original_timeout)
        return False
    
    def _send_packet_reliable(self, packet: RDTPacket) -> bool:
        """Send packet with retransmission on timeout"""
        for attempt in range(MAX_RETRIES):
            # check for shutdown during retries
            if is_shutdown_requested():
                self.logger.info("Upload cancelled during retransmission")
                return False
            
            try:
                # send packet
                self.socket.sendto(packet.to_bytes(), self.dest_addr)
                self.logger.debug(f"Sent packet {packet.seq_num} (attempt {attempt + 1})")
                
                # wait for ACK
                ack_data, addr = self.socket.recvfrom(ACK_BUFFER_SIZE)
                ack_packet = RDTPacket.from_bytes(ack_data)
                
                # verify ACK
                if (ack_packet.packet_type == PacketType.ACK and 
                    ack_packet.ack_num == packet.seq_num and 
                    ack_packet.verify_checksum()):
                    self.logger.debug(f"Received ACK for packet {packet.seq_num}")
                    return True
                else:
                    self.logger.debug(f"Invalid ACK for packet {packet.seq_num}, retrying...")
                    
            except socket.timeout as e:
                self.logger.debug(f"Timeout for packet {packet.seq_num}, retrying...")
            except Exception as e:
                self.logger.error(f"Error sending packet {packet.seq_num}: {e}")
                return False
        
        self.logger.error(f"Failed to send packet {packet.seq_num} after {MAX_RETRIES} attempts")
        return False
<<<<<<< HEAD
=======
    
    def _perform_handshake(self, filename: str, file_size: int) -> bool:
        """Perform handshake with server"""
        # Create INIT packet
        init_packet = RDTPacket(
            packet_type=PacketType.INIT,
            filename=filename,
            file_size=file_size,
            protocol=Protocol.STOP_WAIT
        )
        
        # longer timeout for handshake
        original_timeout = self.socket.gettimeout()
        self.socket.settimeout(HANDSHAKE_TIMEOUT)
        
        for attempt in range(MAX_RETRIES):
            if is_shutdown_requested():
                self.socket.settimeout(original_timeout)
                return False
                
            try:
                # Send INIT
                self.socket.sendto(init_packet.to_bytes(), self.dest_addr)
                self.logger.debug(f"Sent INIT packet (attempt {attempt + 1})")
                
                # Wait for ACCEPT
                accept_data, addr = self.socket.recvfrom(ACK_BUFFER_SIZE)
                accept_packet = RDTPacket.from_bytes(accept_data)
                
                if (accept_packet.packet_type == PacketType.ACCEPT and 
                    accept_packet.session_id and 
                    accept_packet.verify_checksum()):
                    
                    self.session_id = accept_packet.session_id
                    self.logger.info(f"Handshake successful, session ID: {self.session_id}")
                    self.socket.settimeout(original_timeout)
                    return True
                    
            except socket.timeout as e:
                self.logger.debug(f"Timeout waiting for ACCEPT, retrying...")
            except Exception as e:
                self.logger.error(f"Error during handshake: {e}")
                self.socket.settimeout(original_timeout)
                return False
                
        self.logger.error("Failed to establish session")
        self.socket.settimeout(original_timeout)
        return False
>>>>>>> a1ded2b9


class RDTReceiver(AbstractReceiver):
    """RDT receiver implementation with Stop & Wait protocol"""
    
    def __init__(self, socket: socket.socket, logger):
        super().__init__(socket, logger)
        self.expected_seq = 0
    
    def receive_file_with_first_packet(self, first_packet: RDTPacket, addr: Tuple[str, int]) -> Tuple[bool, bytes]:
        """Receive file starting with first packet"""
        if not first_packet.verify_checksum():
            self.logger.error("First packet has invalid checksum")
            return False, b''
        
        if first_packet.seq_num != self.expected_seq:
            self.logger.warning(f"Unexpected sequence number {first_packet.seq_num}, expected {self.expected_seq}")
            # send ACK for the expected sequence number (previous packet)
            ack = RDTPacket(seq_num=0, packet_type=PacketType.ACK, ack_num=1-self.expected_seq)
            self.socket.sendto(ack.to_bytes(), addr)
            return False, b''
        
        file_data = first_packet.data
        
        # send ACK for first packet (include session_id if present)
        ack = RDTPacket(seq_num=0, packet_type=PacketType.ACK, ack_num=first_packet.seq_num,
                       session_id=first_packet.session_id if hasattr(first_packet, 'session_id') and first_packet.session_id else '')
        
        self.socket.sendto(ack.to_bytes(), addr)
        self.logger.debug(f"Sent ACK for packet {first_packet.seq_num}")
        
<<<<<<< HEAD
        
        if first_packet.is_last:
            self.logger.info(f"File {filename} received completely in one packet")
            return True, file_data
        
=======
>>>>>>> a1ded2b9
        # continue receiving remaining packets
        self.expected_seq = 1 - self.expected_seq
        success, remaining_data = self._continue_receiving(addr)
        
        if success:
            return True, file_data + remaining_data
        else:
            return False, b''
    

    def _continue_receiving(self, addr: Tuple[str, int]) -> Tuple[bool, bytes]:
        """Continue receiving remaining packets"""
        file_data = b''
        
        while True:
            # check for shutdown request
            if is_shutdown_requested():
                self.logger.info("File reception cancelled due to shutdown request")
                return False, b''
            
            counter = 1
            try:
<<<<<<< HEAD
                data, client_addr = self.socket.recvfrom(DATA_BUFFER_SIZE)
                counter+=1
                self.logger.debug(f" se recibieron {counter} packets")#
            
=======
                data, client_addr = self.socket.recvfrom(SW_DATA_BUFFER_SIZE)
                
>>>>>>> a1ded2b9
                if client_addr != addr:
                    self.logger.warning(f"Received packet from unexpected address: {client_addr}")
                    continue
                
                packet = RDTPacket.from_bytes(data)
                
                # check if this is a FIN packet
                if packet.packet_type == PacketType.FIN:
                    self.logger.info("Received FIN packet, file transfer complete")
                    return True, file_data
                
                if not packet.verify_checksum():
                    self.logger.error(f"Packet {packet.seq_num} has invalid checksum")
                    continue
                
                if packet.seq_num == self.expected_seq:
                    # correct packet received
                    file_data += packet.data
                    
                    # send ACK (include session_id if present)
                    ack = RDTPacket(seq_num=0, packet_type=PacketType.ACK, ack_num=packet.seq_num,
                                   session_id=packet.session_id if hasattr(packet, 'session_id') and packet.session_id else '')
                    
                    self.socket.sendto(ack.to_bytes(), addr)
                    self.logger.debug(f"Sent ACK for packet {packet.seq_num}")
                    
                    # prepare for next packet
                    self.expected_seq = 1 - self.expected_seq
                    
                else:
                    # duplicate or out-of-order packet
                    self.logger.debug(f"Duplicate packet {packet.seq_num}, expected {self.expected_seq}")
                    # send ACK for the received packet (duplicate ACK with session_id if present)
                    ack = RDTPacket(seq_num=0, packet_type=PacketType.ACK, ack_num=packet.seq_num,
                                   session_id=packet.session_id if hasattr(packet, 'session_id') and packet.session_id else '')
                    
                    self.socket.sendto(ack.to_bytes(), addr)
                    
            except socket.timeout as e:
                self.logger.debug("Timeout waiting for packet")
                continue
            except Exception as e:
                self.logger.error(f"Error receiving packet: {e}")
                return False, b''<|MERGE_RESOLUTION|>--- conflicted
+++ resolved
@@ -46,14 +46,6 @@
     
     def _send_packets(self, packets: List[RDTPacket]) -> bool:
         """Send packets using Stop & Wait protocol"""
-<<<<<<< HEAD
-=======
-        # perform handshake first (INIT)
-        file_size = sum(len(p.data) for p in packets if p.data)
-        self.logger.debug(f"Calculated file_size: {file_size} from {len(packets)} packets")
-        if not self._perform_handshake(self.filename, file_size):
-            return False
->>>>>>> a1ded2b9
             
         for i, packet in enumerate(packets):
             # check for shutdown request
@@ -164,57 +156,6 @@
         
         self.logger.error(f"Failed to send packet {packet.seq_num} after {MAX_RETRIES} attempts")
         return False
-<<<<<<< HEAD
-=======
-    
-    def _perform_handshake(self, filename: str, file_size: int) -> bool:
-        """Perform handshake with server"""
-        # Create INIT packet
-        init_packet = RDTPacket(
-            packet_type=PacketType.INIT,
-            filename=filename,
-            file_size=file_size,
-            protocol=Protocol.STOP_WAIT
-        )
-        
-        # longer timeout for handshake
-        original_timeout = self.socket.gettimeout()
-        self.socket.settimeout(HANDSHAKE_TIMEOUT)
-        
-        for attempt in range(MAX_RETRIES):
-            if is_shutdown_requested():
-                self.socket.settimeout(original_timeout)
-                return False
-                
-            try:
-                # Send INIT
-                self.socket.sendto(init_packet.to_bytes(), self.dest_addr)
-                self.logger.debug(f"Sent INIT packet (attempt {attempt + 1})")
-                
-                # Wait for ACCEPT
-                accept_data, addr = self.socket.recvfrom(ACK_BUFFER_SIZE)
-                accept_packet = RDTPacket.from_bytes(accept_data)
-                
-                if (accept_packet.packet_type == PacketType.ACCEPT and 
-                    accept_packet.session_id and 
-                    accept_packet.verify_checksum()):
-                    
-                    self.session_id = accept_packet.session_id
-                    self.logger.info(f"Handshake successful, session ID: {self.session_id}")
-                    self.socket.settimeout(original_timeout)
-                    return True
-                    
-            except socket.timeout as e:
-                self.logger.debug(f"Timeout waiting for ACCEPT, retrying...")
-            except Exception as e:
-                self.logger.error(f"Error during handshake: {e}")
-                self.socket.settimeout(original_timeout)
-                return False
-                
-        self.logger.error("Failed to establish session")
-        self.socket.settimeout(original_timeout)
-        return False
->>>>>>> a1ded2b9
 
 
 class RDTReceiver(AbstractReceiver):
@@ -246,14 +187,6 @@
         self.socket.sendto(ack.to_bytes(), addr)
         self.logger.debug(f"Sent ACK for packet {first_packet.seq_num}")
         
-<<<<<<< HEAD
-        
-        if first_packet.is_last:
-            self.logger.info(f"File {filename} received completely in one packet")
-            return True, file_data
-        
-=======
->>>>>>> a1ded2b9
         # continue receiving remaining packets
         self.expected_seq = 1 - self.expected_seq
         success, remaining_data = self._continue_receiving(addr)
@@ -276,15 +209,8 @@
             
             counter = 1
             try:
-<<<<<<< HEAD
-                data, client_addr = self.socket.recvfrom(DATA_BUFFER_SIZE)
-                counter+=1
-                self.logger.debug(f" se recibieron {counter} packets")#
-            
-=======
                 data, client_addr = self.socket.recvfrom(SW_DATA_BUFFER_SIZE)
                 
->>>>>>> a1ded2b9
                 if client_addr != addr:
                     self.logger.warning(f"Received packet from unexpected address: {client_addr}")
                     continue
