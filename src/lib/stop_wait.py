--- conflicted
+++ resolved
@@ -156,7 +156,6 @@
         
         self.logger.error(f"Failed to send packet {packet.seq_num} after {MAX_RETRIES} attempts")
         return False
-<<<<<<< HEAD
     
     def _perform_handshake(self, filename: str, file_size: int) -> bool:
         """Perform handshake with server and handle dedicated port"""
@@ -249,8 +248,6 @@
         except Exception as e:
             self.logger.error(f"Failed to reconnect to dedicated port: {e}")
             return False
-=======
->>>>>>> 5499854a
 
 
 class RDTReceiver(AbstractReceiver):
