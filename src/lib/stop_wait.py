"""
Stop & Wait RDT Protocol Implementation
Simple reliable data transfer with alternating sequence numbers
"""

import queue
import socket
from socket import timeout
from typing import List, Tuple
from .base import (
    AbstractSender, AbstractReceiver, RDTPacket, PacketType, Protocol,
    MAX_RETRIES, ACK_BUFFER_SIZE, SW_DATA_BUFFER_SIZE, 
    SW_PACKET_SIZE, SW_TIMEOUT, HANDSHAKE_TIMEOUT, FIN_TIMEOUT, is_shutdown_requested
)


class RDTSender(AbstractSender):
    """RDT sender implementation with Stop & Wait protocol"""
    
    def __init__(self, socket: socket.socket, dest_addr: Tuple[str, int], logger):
        super().__init__(socket, dest_addr, logger)
        self.seq_num = 0
        self.session_id = None
        self.socket.settimeout(SW_TIMEOUT)
    
    def _prepare_packets(self, filepath: str) -> List[RDTPacket]:
        """Prepare DATA packets from file using SW_PACKET_SIZE for Stop & Wait"""
        packets = []
        
        with open(filepath, 'rb') as file:
            chunk_index = 0
            
            while True:
                chunk = file.read(SW_PACKET_SIZE)
                if not chunk:
                    break
                
                packet = RDTPacket(
                    seq_num=chunk_index,
                    packet_type=PacketType.DATA,
                    data=chunk
                )
                packets.append(packet)
                chunk_index += 1
        
        self.logger.debug(f"{len(packets)} packets will be sent")
        return packets
    
    def _send_packets(self, packets: List[RDTPacket]) -> bool:
        """Send packets using Stop & Wait protocol"""
            
        for i, packet in enumerate(packets):
            # check for shutdown request
            if is_shutdown_requested():
                self.logger.info("Upload cancelled due to shutdown request")
                return False
            
            # update sequence number (alternating 0, 1)
            packet.seq_num = self.seq_num
            packet.session_id = self.session_id  # add session ID to all packets
            packet.calculate_checksum()  # recalculate after changes
            
            
            if self._send_packet_reliable(packet):
                self.logger.debug(f"Packet {self.seq_num} sent successfully")
                self.seq_num = 1 - self.seq_num  # alternate between 0 and 1
            else:
                self.logger.error(f"Failed to send packet {self.seq_num}")
                return False
        
        # send FIN to close session
        if self._send_fin():
            self.logger.info(f"Session {self.session_id} closed successfully")
            return True
        else:
            self.logger.error(f"Failed to close session {self.session_id}")
            return False
    
    def _send_fin(self) -> bool:
        """Send FIN packet to close session"""
        self.logger.debug(f'Sending FIN for session {self.session_id}')
        if not self.session_id:
            self.logger.warning("No session ID for FIN packet")
            return True  # no session to close
            
        fin_packet = RDTPacket(
            packet_type=PacketType.FIN,
            session_id=self.session_id
        )
        
        # longer timeout for FIN handshake
        original_timeout = self.socket.gettimeout()
        self.socket.settimeout(FIN_TIMEOUT)
        
        for attempt in range(MAX_RETRIES):
            if is_shutdown_requested():
                self.socket.settimeout(original_timeout)
                return False
                
            try:
                self.socket.sendto(fin_packet.to_bytes(), self.dest_addr)
                self.logger.debug(f"Sent FIN packet (attempt {attempt + 1})")
                
                # wait for FIN ACK
                ack_data, addr = self.socket.recvfrom(ACK_BUFFER_SIZE)
                ack_packet = RDTPacket.from_bytes(ack_data)
                
                if (ack_packet.packet_type == PacketType.FIN_ACK and 
                    ack_packet.session_id == self.session_id):
                    self.logger.debug("Received FIN ACK")
                    self.socket.settimeout(original_timeout)
                    return True
                else:
                    self.logger.debug(f"Invalid FIN ACK, retrying...")
                    
            except timeout as e:
                self.logger.debug(f"Timeout waiting for FIN ACK, retrying...")
            except Exception as e:
                self.logger.error(f"Error sending FIN: {e}")
                self.socket.settimeout(original_timeout)
                return False
        
        self.logger.error("Failed to close session with FIN")
        self.socket.settimeout(original_timeout)
        return False
    
    def _send_packet_reliable(self, packet: RDTPacket) -> bool:
        """Send packet with retransmission on timeout"""
        for attempt in range(MAX_RETRIES):
            # check for shutdown during retries
            if is_shutdown_requested():
                self.logger.info("Upload cancelled during retransmission")
                return False
            
            try:
                # send packet
                self.socket.sendto(packet.to_bytes(), self.dest_addr)
                self.logger.debug(f"Sent packet {packet.seq_num} (attempt {attempt + 1})")
                
                # wait for ACK
                ack_data, addr = self.socket.recvfrom(ACK_BUFFER_SIZE)
                ack_packet = RDTPacket.from_bytes(ack_data)
                
                # verify ACK
                if (ack_packet.packet_type == PacketType.ACK and 
                    ack_packet.ack_num == packet.seq_num and 
                    ack_packet.verify_checksum()):
                    self.logger.debug(f"Received ACK for packet {packet.seq_num}")
                    return True
                else:
                    self.logger.debug(f"Invalid ACK for packet {packet.seq_num}, retrying...")
                    
            except timeout as e:
                self.logger.debug(f"Timeout for packet {packet.seq_num}, retrying...")
            except Exception as e:
                self.logger.error(f"Error sending packet {packet.seq_num}: {e}")
                return False
        
        self.logger.error(f"Failed to send packet {packet.seq_num} after {MAX_RETRIES} attempts in session {self.session_id}")
        return False
    
    

    def _perform_handshake(self, filename: str, file_size: int) -> bool:
        """Perform handshake with server and handle dedicated port"""
        # Create INIT packet
        init_packet = RDTPacket(
            packet_type=PacketType.INIT,
            filename=filename,
            file_size=file_size,
            protocol=Protocol.STOP_WAIT
        )
        
        # longer timeout for handshake
        original_timeout = self.socket.gettimeout()
        self.socket.settimeout(HANDSHAKE_TIMEOUT)
        
        for attempt in range(MAX_RETRIES):
            if is_shutdown_requested():
                self.socket.settimeout(original_timeout)
                return False
                
            try:
                # send INIT to main server port
                self.socket.sendto(init_packet.to_bytes(), self.dest_addr)
                self.logger.debug(f"Sent INIT packet (attempt {attempt + 1})")
                
                # Wait for ACCEPT
                accept_data, addr = self.socket.recvfrom(ACK_BUFFER_SIZE)
                accept_packet = RDTPacket.from_bytes(accept_data)
                
                if (accept_packet.packet_type == PacketType.ACCEPT and 
                    accept_packet.session_id and 
                    accept_packet.verify_checksum()):
                    
                    self.session_id = accept_packet.session_id
                    
                    # extract dedicated port from payload
                    if accept_packet.data:
                        try:
                            dedicated_port = int(accept_packet.data.decode('utf-8'))
                            self.logger.info(f"Received dedicated port: {dedicated_port}")
                            
                            # reconnect to dedicated port
                            if self._reconnect_to_dedicated_port(dedicated_port):
                                self.logger.info(f"Handshake successful, session ID: {self.session_id}")
                                self.socket.settimeout(original_timeout)
                                return True
                            else:
                                self.logger.error("Failed to reconnect to dedicated port")
                                
                        except (ValueError, UnicodeDecodeError) as e:
                            self.logger.error(f"Invalid dedicated port in ACCEPT: {e}")
                    else:
                        # no dedicated port - use original behavior
                        self.logger.info(f"Handshake successful, session ID: {self.session_id}")
                        self.socket.settimeout(original_timeout)
                        return True
                    
            except timeout as e:
                self.logger.debug(f"Timeout waiting for ACCEPT, retrying...")
            except Exception as e:
                self.logger.error(f"Error during handshake: {e}")
                self.socket.settimeout(original_timeout)
                return False
                
        self.logger.error("Failed to establish session")
        self.socket.settimeout(original_timeout)
        return False
    
    def perform_handshake(self, filename, file_size):
        return self._perform_handshake(filename, file_size)

    def _reconnect_to_dedicated_port(self, dedicated_port: int) -> bool:
        """Reconnect socket to dedicated port"""
        try:
            # close current socket
            self.socket.close()
            
            # create new socket for dedicated port
            self.socket = socket.socket(socket.AF_INET, socket.SOCK_DGRAM)
            self.socket.settimeout(SW_TIMEOUT)
            
            # update destination address to use dedicated port
            dedicated_host = self.dest_addr[0]
            self.dest_addr = (dedicated_host, dedicated_port)
            
            # small delay to allow server thread to be ready
            import time
            time.sleep(0.1)
            
            self.logger.debug(f"Reconnected to dedicated port {dedicated_port}")
            return True
            
        except Exception as e:
            self.logger.error(f"Failed to reconnect to dedicated port: {e}")
            return False


class RDTReceiver(AbstractReceiver):
    """RDT receiver implementation with Stop & Wait protocol"""
    
    def __init__(self, socket: socket.socket, logger):
        super().__init__(socket, logger)
        self.expected_seq = 0

    def receive_file_with_first_packet(self, first_packet: RDTPacket, addr: Tuple[str, int], bytes_received: queue.Queue) -> Tuple[bool, bytes]:
        """Receive file starting with first packet"""
        self.logger.debug(f'Verifying first packet with seq {first_packet.seq_num}')
        if not first_packet.verify_checksum():
            self.logger.error("First packet has invalid checksum")
            return False, b''

        self.logger.debug(f'Checking sequence number of first packet')
        if first_packet.seq_num != self.expected_seq:
            self.logger.warning(f"Unexpected sequence number {first_packet.seq_num}, expected {self.expected_seq}")
            # send ACK for the expected sequence number (previous packet)
            ack = RDTPacket(seq_num=0, packet_type=PacketType.ACK, ack_num=1-self.expected_seq)
            self.socket.sendto(ack.to_bytes(), addr)
            return False, b''
        
        file_data = first_packet.data
        
        # send ACK for first packet (include session_id if present)
        ack = RDTPacket(seq_num=0, packet_type=PacketType.ACK, ack_num=first_packet.seq_num,
                       session_id=first_packet.session_id if hasattr(first_packet, 'session_id') and first_packet.session_id else '')

        self.logger.debug(f'Sending ACK for first packet')
        self.socket.sendto(ack.to_bytes(), addr)
        self.logger.debug(f"Sent ACK for packet {first_packet.seq_num}")
        
        # continue receiving remaining packets
        self.expected_seq = 1 - self.expected_seq
        success, remaining_data = self._continue_receiving(addr, bytes_received)
        
        if success:
            return True, file_data + remaining_data
        else:
            return False, b''
    

    def _continue_receiving(self, addr: Tuple[str, int], bytes_received: queue.Queue) -> Tuple[bool, bytes]:
        """Continue receiving remaining packets"""
        file_data = b''
        
        while True:
            # check for shutdown request
            if is_shutdown_requested():
                self.logger.info("File reception cancelled due to shutdown request")
                return False, b''
  
  
            try:
                data, packet_addr = self.socket.recvfrom(SW_DATA_BUFFER_SIZE)
                
<<<<<<< HEAD
                if client_addr != addr:
                    self.logger.warning(f"Received packet from unexpected address: {client_addr} - expected: {addr}")
=======
                if packet_addr[0] != addr[0]:
                    self.logger.warning(f"Received packet from unexpected host: {packet_addr[0]} (expected {addr[0]})")
>>>>>>> 17bdc875
                    continue
                
                packet = RDTPacket.from_bytes(data)
                
                # check if this is a FIN packet
                if packet.packet_type == PacketType.FIN:
<<<<<<< HEAD
                    self.logger.info(f"Received FIN packet, file transfer complete")
                    return True, file_data
=======
                    self.logger.info("Received FIN packet, sending FIN-ACK")
                    if self._handle_fin(packet, packet_addr):
                        return True, file_data + packet.data
                    return False, b''
>>>>>>> 17bdc875
                
                if not packet.verify_checksum():
                    self.logger.error(f"Packet {packet.seq_num} has invalid checksum")
                    continue
                
                if packet.seq_num == self.expected_seq:
                    # correct packet received
                    file_data += packet.data
                    for b in packet.data:
                        bytes_received.put(b)
                    
                    # send ACK (include session_id if present)
                    ack = RDTPacket(seq_num=0, packet_type=PacketType.ACK, ack_num=packet.seq_num,
                                   session_id=packet.session_id if hasattr(packet, 'session_id') and packet.session_id else '')
                    
                    self.socket.sendto(ack.to_bytes(), addr)
                    self.logger.debug(f"Sent ACK for packet {packet.seq_num}")
                    
                    # prepare for next packet
                    self.expected_seq = 1 - self.expected_seq
                    
                else:
                    # duplicate or out-of-order packet
                    self.logger.debug(f"Duplicate packet {packet.seq_num}, expected {self.expected_seq}")
                    # send ACK for the received packet (duplicate ACK with session_id if present)
                    ack = RDTPacket(seq_num=0, packet_type=PacketType.ACK, ack_num=packet.seq_num,
                                   session_id=packet.session_id if hasattr(packet, 'session_id') and packet.session_id else '')
                    
                    self.socket.sendto(ack.to_bytes(), addr)
                    
            except timeout as e:
                self.logger.debug("Timeout waiting for packet")
                continue
            except Exception as e:
                self.logger.error(f"Error receiving packet: {e}")
                return False, b''<|MERGE_RESOLUTION|>--- conflicted
+++ resolved
@@ -313,28 +313,18 @@
             try:
                 data, packet_addr = self.socket.recvfrom(SW_DATA_BUFFER_SIZE)
                 
-<<<<<<< HEAD
-                if client_addr != addr:
-                    self.logger.warning(f"Received packet from unexpected address: {client_addr} - expected: {addr}")
-=======
                 if packet_addr[0] != addr[0]:
                     self.logger.warning(f"Received packet from unexpected host: {packet_addr[0]} (expected {addr[0]})")
->>>>>>> 17bdc875
                     continue
                 
                 packet = RDTPacket.from_bytes(data)
                 
                 # check if this is a FIN packet
                 if packet.packet_type == PacketType.FIN:
-<<<<<<< HEAD
-                    self.logger.info(f"Received FIN packet, file transfer complete")
-                    return True, file_data
-=======
                     self.logger.info("Received FIN packet, sending FIN-ACK")
                     if self._handle_fin(packet, packet_addr):
                         return True, file_data + packet.data
                     return False, b''
->>>>>>> 17bdc875
                 
                 if not packet.verify_checksum():
                     self.logger.error(f"Packet {packet.seq_num} has invalid checksum")
