--- conflicted
+++ resolved
@@ -4,6 +4,7 @@
 """
 
 import socket
+from socket import timeout
 from typing import List, Tuple
 from .base import (
     AbstractSender, AbstractReceiver, RDTPacket, PacketType, Protocol,
@@ -111,7 +112,7 @@
                 else:
                     self.logger.debug(f"Invalid FIN ACK, retrying...")
                     
-            except socket.timeout as e:
+            except timeout as e:
                 self.logger.debug(f"Timeout waiting for FIN ACK, retrying...")
             except Exception as e:
                 self.logger.error(f"Error sending FIN: {e}")
@@ -148,7 +149,7 @@
                 else:
                     self.logger.debug(f"Invalid ACK for packet {packet.seq_num}, retrying...")
                     
-            except socket.timeout as e:
+            except timeout as e:
                 self.logger.debug(f"Timeout for packet {packet.seq_num}, retrying...")
             except Exception as e:
                 self.logger.error(f"Error sending packet {packet.seq_num}: {e}")
@@ -156,8 +157,9 @@
         
         self.logger.error(f"Failed to send packet {packet.seq_num} after {MAX_RETRIES} attempts")
         return False
-<<<<<<< HEAD
-    
+    
+    
+
     def _perform_handshake(self, filename: str, file_size: int) -> bool:
         """Perform handshake with server and handle dedicated port"""
         # Create INIT packet
@@ -214,7 +216,7 @@
                         self.socket.settimeout(original_timeout)
                         return True
                     
-            except socket.timeout as e:
+            except timeout as e:
                 self.logger.debug(f"Timeout waiting for ACCEPT, retrying...")
             except Exception as e:
                 self.logger.error(f"Error during handshake: {e}")
@@ -225,6 +227,9 @@
         self.socket.settimeout(original_timeout)
         return False
     
+    def perform_handshake(self, filename, file_size):
+        return self._perform_handshake(filename, file_size)
+
     def _reconnect_to_dedicated_port(self, dedicated_port: int) -> bool:
         """Reconnect socket to dedicated port"""
         try:
@@ -249,8 +254,6 @@
         except Exception as e:
             self.logger.error(f"Failed to reconnect to dedicated port: {e}")
             return False
-=======
->>>>>>> 5499854a
 
 
 class RDTReceiver(AbstractReceiver):
@@ -357,7 +360,7 @@
                     
                     self.socket.sendto(ack.to_bytes(), addr)
                     
-            except socket.timeout as e:
+            except timeout as e:
                 self.logger.debug("Timeout waiting for packet")
                 continue
             except Exception as e:
