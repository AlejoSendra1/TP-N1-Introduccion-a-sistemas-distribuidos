--- conflicted
+++ resolved
@@ -320,23 +320,8 @@
                 self.logger.error("File transfer failed")
             
             return result
-<<<<<<< HEAD
-                        
-        except FileNotFoundError:
-=======
-            
-        # TODO: DOWNLOAD IMPLEMENTATION
-        # we should add a method to receive downloaded files from server:
-        # def receive_downloaded_file(self) -> bytes:
-        #     """Receive file after download request - must be implemented by subclasses"""
-        #     # 1. Wait for DATA packets from server
-        #     # 2. Send ACKs for received packets
-        #     # 3. Handle retransmissions and timeouts
-        #     # 4. Return complete file data
-        #     pass
             
         except FileNotFoundError as e:
->>>>>>> a1ded2b9
             self.logger.error(f"File not found: {filepath}")
             return False
         except Exception as e:
