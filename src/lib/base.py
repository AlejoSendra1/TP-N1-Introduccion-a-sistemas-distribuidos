--- conflicted
+++ resolved
@@ -22,18 +22,14 @@
 SW_TIMEOUT = 0.05  # 50ms timeout for stop & wait (very aggressive)
 
 # timeout constants for critical operations
-<<<<<<< HEAD
-HANDSHAKE_TIMEOUT = 0.5  # 500ms timeout for INIT/ACCEPT handshake
-FIN_TIMEOUT = 0.5  # 500ms timeout for FIN/FIN-ACK handshake
-FIN_ACK_TIMEOUT = 3.0 # 3 seconds timeout for FIN ACK
-=======
 HANDSHAKE_TIMEOUT = 1 # 1s timeout for INIT/ACCEPT handshake
 FIN_TIMEOUT = 1  # 1s timeout for FIN/FIN-ACK handshake
 FIRST_DATA_PACKET_TIMEOUT = 5.0  # 5s timeout for first DATA packet
 
 # packet structure constants
 HEADER_SIZE = 23  # fixed header size in bytes
->>>>>>> 5499854a
+
+FIN_ACK_TIMEOUT = 3.0 # 3 seconds timeout for FIN ACK
 
 # buffer sizes
 ACK_BUFFER_SIZE = 1024  # buffer size for ACK packets
